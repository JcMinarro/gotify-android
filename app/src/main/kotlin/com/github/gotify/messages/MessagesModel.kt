package com.github.gotify.messages

import android.app.Activity
import androidx.lifecycle.ViewModel
import coil.target.Target
import com.github.gotify.CoilHandler
import com.github.gotify.Settings
import com.github.gotify.api.ClientFactory
import com.github.gotify.client.api.MessageApi
import com.github.gotify.messages.provider.ApplicationHolder
import com.github.gotify.messages.provider.MessageFacade
import com.github.gotify.messages.provider.MessageState

internal class MessagesModel(parentView: Activity) : ViewModel() {
    val settings = Settings(parentView)
<<<<<<< HEAD
    val picassoHandler = PicassoHandler(parentView, settings)
    val client = ClientFactory.clientToken(settings)
=======
    val coilHandler = CoilHandler(parentView, settings)
    val client = ClientFactory.clientToken(settings.url, settings.sslSettings(), settings.token)
>>>>>>> d5903b25
    val appsHolder = ApplicationHolder(parentView, client)
    val messages = MessageFacade(client.createService(MessageApi::class.java), appsHolder)

    // we need to keep the target references otherwise they get gc'ed before they can be called.
    val targetReferences = mutableListOf<Target>()

    var appId = MessageState.ALL_MESSAGES
}<|MERGE_RESOLUTION|>--- conflicted
+++ resolved
@@ -13,13 +13,8 @@
 
 internal class MessagesModel(parentView: Activity) : ViewModel() {
     val settings = Settings(parentView)
-<<<<<<< HEAD
-    val picassoHandler = PicassoHandler(parentView, settings)
+    val coilHandler = CoilHandler(parentView, settings)
     val client = ClientFactory.clientToken(settings)
-=======
-    val coilHandler = CoilHandler(parentView, settings)
-    val client = ClientFactory.clientToken(settings.url, settings.sslSettings(), settings.token)
->>>>>>> d5903b25
     val appsHolder = ApplicationHolder(parentView, client)
     val messages = MessageFacade(client.createService(MessageApi::class.java), appsHolder)
 
